--- conflicted
+++ resolved
@@ -214,68 +214,8 @@
             prune = False
         return prune, msg
 
-<<<<<<< HEAD
     def _prune_weights(self, target_model: NNCFNetwork):
         grops_of_modules_to_prune = self._get_pruned_nodes_groups(target_model)
-=======
-        for module_scope, module in modules_to_prune.items():
-            # Check that we need to prune weights in this op
-            if not self._is_pruned_module(module):
-                continue
-
-            module_scope_str = str(module_scope)
-            if self.ignore_frozen_layers and not module.weight.requires_grad:
-                nncf_logger.info("Ignored adding Weight Pruner in scope: {} because"
-                                 " the layer appears to be frozen (requires_grad=False)".format(module_scope_str))
-                continue
-
-            if not self._should_consider_scope(module_scope_str):
-                nncf_logger.info("Ignored adding Weight Pruner in scope: {}".format(module_scope_str))
-                continue
-
-            if not self.prune_first and module in input_non_pruned_modules:
-                nncf_logger.info("Ignored adding Weight Pruner in scope: {} because"
-                                 " this scope is one of the first convolutions".format(module_scope_str))
-                continue
-            if not self.prune_last and module in output_non_pruned_modules:
-                nncf_logger.info("Ignored adding Weight Pruner in scope: {} because"
-                                 " this scope is one of the last convolutions".format(module_scope_str))
-                continue
-
-            if is_grouped_conv(module):
-                if is_depthwise_conv(module):
-                    previous_conv = get_previous_conv(target_model, module, module_scope)
-                    if previous_conv:
-                        depthwise_bn = get_bn_for_module_scope(target_model, module_scope)
-                        bn_for_depthwise[str(previous_conv.op_exec_context.scope_in_model)] = depthwise_bn
-
-                nncf_logger.info("Ignored adding Weight Pruner in scope: {} because"
-                                 " this scope is grouped convolution".format(module_scope_str))
-                continue
-
-            if not self.prune_downsample_convs and is_conv_with_downsampling(module):
-                nncf_logger.info("Ignored adding Weight Pruner in scope: {} because"
-                                 " this scope is convolution with downsample".format(module_scope_str))
-                continue
-
-            nncf_logger.info("Adding Weight Pruner in scope: {}".format(module_scope_str))
-            operation = self.create_weight_pruning_operation(module)
-            hook = UpdateWeight(operation).to(device)
-            insertion_commands.append(
-                InsertionCommand(
-                    InsertionPoint(
-                        InputAgnosticOperationExecutionContext("", module_scope, 0),
-                        InsertionType.NNCF_MODULE_PRE_OP
-                    ),
-                    hook,
-                    OperationPriority.PRUNING_PRIORITY
-                )
-            )
-
-            related_modules = {}
-            if self.prune_batch_norms:
-                related_modules[PrunedModuleInfo.BN_MODULE_NAME] = get_bn_for_module_scope(target_model, module_scope)
->>>>>>> d6ecb31e
 
         device = next(target_model.parameters()).device
         insertion_commands = []
